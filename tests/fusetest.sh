--- conflicted
+++ resolved
@@ -34,6 +34,9 @@
     if [ -x /bin/fusermount ]
     then {
         R=$(/bin/fusermount -u "$1");
+    } elif [ -x /usr/sbin/diskutil ];
+    then {
+        R=$(/usr/sbin/diskutil unmount "$1");
     } else {
         R=$(/bin/umount "$1");
     }
@@ -43,7 +46,7 @@
 }
 
 function cleanup {
-  mount | grep -q JottaCloudFS  && umount "$TMPDIR";
+  mount | grep -q JottaCloudFS && unmount "$TMPDIR";
   rmdir "$TMPDIR";
 }
 
@@ -105,7 +108,7 @@
 info "T11. Symlink";
 ln -s /tmp/testdata.txt "${TESTFILE}-link" || warn "symlink failed";
 
-info "T10. Unmount";
+info "T12. Unmount";
 unmount "$TMPDIR" || warn "unmounting jottafuse failed!";
 
 echo "$(tput setaf 3)Finishied$(tput sgr0)";
@@ -116,10 +119,4 @@
 # GETATTR test
 # TRUNCATE test
 # READDIR test
-<<<<<<< HEAD
-# CACHING tests
-=======
-# STATFS test
-# CACHING tests
-# SYMLINK test
->>>>>>> 6826ada1
+# CACHING tests